from fastapi import FastAPI
from fastapi.middleware.cors import CORSMiddleware
from dotenv import load_dotenv
from app.endpoints.example.router import router as example_router
from app.endpoints.redis.router import router as redis_router
from app.endpoints.trellis.router import router as trellis_router
from app.endpoints.chat.router import router as chat_router
<<<<<<< HEAD
from app.endpoints.workflow.router import router as workflow_router
=======
import logging

# Configure logging
logging.basicConfig(
    level=logging.INFO,
    format='%(asctime)s - %(name)s - %(levelname)s - %(message)s'
)
>>>>>>> cd6a4f99

# Load environment variables
load_dotenv()

app = FastAPI(title="FastAPI Application")

# CORS middleware
app.add_middleware(
    CORSMiddleware,
    allow_origins=["*"],
    allow_credentials=True,
    allow_methods=["*"],
    allow_headers=["*"],
)

# Include domain routers
app.include_router(example_router)
app.include_router(redis_router)
app.include_router(trellis_router)
app.include_router(chat_router)
app.include_router(workflow_router)

@app.get("/")
async def root():
    return {"message": "Welcome to FastAPI"}

@app.get("/health")
async def health_check():
    return {"status": "healthy"}
<|MERGE_RESOLUTION|>--- conflicted
+++ resolved
@@ -5,9 +5,7 @@
 from app.endpoints.redis.router import router as redis_router
 from app.endpoints.trellis.router import router as trellis_router
 from app.endpoints.chat.router import router as chat_router
-<<<<<<< HEAD
 from app.endpoints.workflow.router import router as workflow_router
-=======
 import logging
 
 # Configure logging
@@ -15,7 +13,6 @@
     level=logging.INFO,
     format='%(asctime)s - %(name)s - %(levelname)s - %(message)s'
 )
->>>>>>> cd6a4f99
 
 # Load environment variables
 load_dotenv()
