--- conflicted
+++ resolved
@@ -115,7 +115,6 @@
   border-color: #3bc970;
 }
 
-<<<<<<< HEAD
 /* Terminal Loading Animation */
 @keyframes scan {
   0% {
@@ -123,7 +122,8 @@
   }
   100% {
     transform: translateY(100%);
-=======
+  }
+}
 @theme inline {
   --animate-blink-cursor: blink-cursor 1.2s step-end infinite;
   --color-sidebar-ring: var(--sidebar-ring);
@@ -246,6 +246,5 @@
   }
   body {
     @apply bg-background text-foreground;
->>>>>>> 2b174409
   }
 }