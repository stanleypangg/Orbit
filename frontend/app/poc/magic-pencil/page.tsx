--- conflicted
+++ resolved
@@ -436,13 +436,8 @@
                 </div>
 
                 {/* Tool Icons - Animated Peek */}
-<<<<<<< HEAD
-                <div className="relative h-20 overflow-hidden -mb-4">
-                  <div className="flex -space-x-2">
-=======
                 <div className="relative h-28 overflow-hidden -mb-4">
                   <div className="flex">
->>>>>>> 420750fd
                     <button
                       onClick={() => setTool("pencil")}
                       disabled={!uploadedImage}
