"use client";

import { Chat } from "@/components/Chat";
import Link from "next/link";
import Image from "next/image";
import { useState, useRef, useEffect } from "react";
import PresetCard from "@/components/PresetCard";
import { useWorkflow } from "@/lib/workflow/useWorkflow";
import { Idea, Ingredient } from "@/lib/chat/types";

interface WorkflowOption {
  option_id: string;
  title: string;
  description: string;
  category?: string;
  materials_used: string[];
  construction_steps?: string[];
  tools_required?: string[];
  estimated_time?: string;
  difficulty_level?: 'beginner' | 'intermediate' | 'advanced';
  innovation_score?: number;
  practicality_score?: number;
}

interface WorkflowConcept {
  concept_id: string;
  title: string;
  image_url: string;
  description?: string;
  style?: string;
}

interface Message {
  role: "user" | "assistant";
  content: string;
  id: string;
  ingredients?: Ingredient[];
  needsClarification?: boolean;
  clarifyingQuestions?: string[];
  projectOptions?: WorkflowOption[];
  concepts?: WorkflowConcept[];
}

export default function Home() {
  const [prompt, setPrompt] = useState("");
  const [isGenerating, setIsGenerating] = useState(false);
  const [isChatMode, setIsChatMode] = useState(false);
  const [messages, setMessages] = useState<Message[]>([]);
  const [chatInput, setChatInput] = useState("");
  const [animationPhase, setAnimationPhase] = useState(0);
  const messagesEndRef = useRef<HTMLDivElement>(null);
  const [animatedMessageIds, setAnimatedMessageIds] = useState<Set<string>>(
    new Set()
  );
  const [selectedIdea, setSelectedIdea] = useState<Idea | null>(null);
  const [extractedIngredients, setExtractedIngredients] = useState<
    Ingredient[]
  >([]);
  const [pageLoaded, setPageLoaded] = useState(false);

  // Fade-in animation on page load
  useEffect(() => {
    setPageLoaded(true);
  }, []);

  const { state: workflowState, startWorkflow, resumeWorkflow, selectOption, selectConcept } = useWorkflow({
    apiUrl: 'http://localhost:8000',
  });

  const presets = [
    {
      icon: "/turtle.svg",
      title: "Generate a fashion accessory",
      description: "from recycled ocean plastic...",
      text: "Generate a fashion accessory from recycled ocean plastic...",
    },
    {
      icon: "/glass.svg",
      title: "Make home decor from recycled",
      description: "glass bottles...",
      text: "Make home decor from recycled glass bottles...",
    },
    {
      icon: "/plastic.svg",
      title: "Help me make something from",
      description: "plastic bottles....",
      text: "Help me make something from plastic bottles....",
    },
  ];

  const scrollToBottom = () => {
    messagesEndRef.current?.scrollIntoView({ behavior: "smooth" });
  };

  useEffect(() => {
    // Only auto-scroll after the initial animation is complete (phase 8+)
    // This prevents the page from scrolling during the chat mode transition
    if (animationPhase >= 8) {
      scrollToBottom();
    }
  }, [messages, animationPhase]);

  // Prevent body scroll during chat mode transition animation
  useEffect(() => {
    if (isChatMode && animationPhase < 8) {
      // Lock scroll during animation
      document.body.style.overflow = "hidden";
    } else if (isChatMode && animationPhase >= 8) {
      // Restore scroll after animation completes
      document.body.style.overflow = "auto";
    }

    // Cleanup on unmount
    return () => {
      document.body.style.overflow = "auto";
    };
  }, [isChatMode, animationPhase]);

  const handleGenerate = async () => {
    if (!prompt.trim()) return;
    setIsGenerating(true);

    const initialMessage = prompt;

    // Animation sequence
    // Phase 1: Fade out examples (0-300ms)
    setAnimationPhase(1);

    setTimeout(() => {
      // Phase 2: Fade out title and button (300-600ms)
      setAnimationPhase(2);
    }, 300);

    setTimeout(() => {
      // Phase 3: Clear input, slide to top (600-1000ms)
      setAnimationPhase(3);
      setPrompt("");
    }, 600);

    setTimeout(() => {
      // Phase 4: Expand box (1000-1800ms)
      setAnimationPhase(4);
    }, 1000);

    setTimeout(() => {
      // Phase 5: Prepare for transition (1800ms) - wait for grow to finish
      setAnimationPhase(5);
    }, 1800);

    setTimeout(() => {
      // Phase 6: Switch to chat mode and show first message (1900ms)
      const messageId = Date.now().toString();
      setMessages([
        {
          role: "user",
          content: initialMessage,
          id: messageId,
        },
      ]);
      setAnimatedMessageIds(new Set([messageId]));
      setIsChatMode(true);
      setAnimationPhase(6);
      // Scroll to top to prevent any scroll jumping during transition
      window.scrollTo({ top: 0, behavior: "instant" });
    }, 1900);

    setTimeout(() => {
      // Phase 6.5: Show chat input after chat interface renders (2200ms)
      setAnimationPhase(7);
    }, 2200);

    setTimeout(async () => {
      // Phase 8: Start workflow
      setAnimationPhase(8);
      setIsGenerating(false);

      // Start workflow with the initial message
      await startWorkflow(initialMessage);
    }, 1900);
  };

  const handleSendMessage = async () => {
    if (!chatInput.trim()) return;

    const userMessageId = Date.now().toString();
    const userMessage: Message = {
      role: "user",
      content: chatInput,
      id: userMessageId,
    };

    setMessages((prev) => [...prev, userMessage]);
    setAnimatedMessageIds((prev) => new Set([...prev, userMessageId]));
    setChatInput("");

    // Resume workflow with clarification
    await resumeWorkflow(chatInput);
  };

  // Handle workflow state changes
  useEffect(() => {
    if (workflowState.phase === 'ingredient_discovery' && workflowState.ingredients.length > 0) {
      // Update messages with ingredient data
      const hasNewIngredients = !messages.some(m => m.ingredients && m.ingredients.length > 0);
      
      if (hasNewIngredients) {
        const assistantId = `assistant-${Date.now()}`;
        setMessages(prev => [
          ...prev,
          {
            role: "assistant",
            content: "I've analyzed your materials! Here's what I found:",
            id: assistantId,
            ingredients: workflowState.ingredients,
            needsClarification: workflowState.needsInput,
            clarifyingQuestions: workflowState.question ? [workflowState.question] : [],
          },
        ]);
        setAnimatedMessageIds(prev => new Set([...prev, assistantId]));
        setExtractedIngredients(workflowState.ingredients);
      }
    }
  }, [workflowState.phase, workflowState.ingredients.length]); // Only re-run when phase or ingredient count changes

  useEffect(() => {
    if (workflowState.needsInput && workflowState.question) {
      console.log('Workflow needs input, question:', workflowState.question);
      console.log('Current messages:', messages);
      
      // Add clarification question to messages if not already present
      const hasQuestion = messages.some(m => 
        m.clarifyingQuestions?.includes(workflowState.question!) || 
        m.content === workflowState.question ||
        m.content.includes(workflowState.question!)
      );
      
      console.log('Has question already?', hasQuestion);
      
      if (!hasQuestion) {
        const questionId = `question-${Date.now()}`;
        const newMessage = {
          role: "assistant" as const,
          content: workflowState.question!, // Use the question as the main content
          id: questionId,
          needsClarification: true,
          clarifyingQuestions: [workflowState.question!],
        };
        console.log('Adding question message:', newMessage);
        setMessages(prev => [...prev, newMessage]);
        setAnimatedMessageIds(prev => new Set([...prev, questionId]));
      }
    }
  }, [workflowState.question, workflowState.needsInput]); // Only re-run when question changes

  useEffect(() => {
    if (workflowState.error) {
      // Check if this error is already displayed
      const hasError = messages.some(m => m.content === `Error: ${workflowState.error}`);
      
      if (!hasError) {
        const errorId = `error-${Date.now()}`;
        setMessages(prev => [
          ...prev,
          {
            role: "assistant",
            content: `Error: ${workflowState.error}`,
            id: errorId,
          },
        ]);
        setAnimatedMessageIds(prev => new Set([...prev, errorId]));
        setIsGenerating(false);
      }
    }
  }, [workflowState.error]); // Only re-run when error changes

  const handleIdeaSelect = (idea: Idea) => {
    setSelectedIdea(idea);
    const assistantId = Date.now().toString();
    setMessages((prev) => [
      ...prev,
      {
        role: "assistant",
        content: `Great choice! You selected "${idea.title}". Ready to visualize this project? (Phase 2 coming soon)`,
        id: assistantId,
      },
    ]);
    setAnimatedMessageIds((prev) => new Set([...prev, assistantId]));
  };

  const handleOptionSelect = async (optionId: string) => {
    await selectOption(optionId);
  };

  const handleConceptSelect = async (conceptId: string) => {
    await selectConcept(conceptId);
  };

  // Handle workflow option selection - Add options to messages
  useEffect(() => {
    if (workflowState.needsSelection && workflowState.selectionType === 'option' && workflowState.projectOptions.length > 0) {
      const hasOptions = messages.some(m => m.projectOptions && m.projectOptions.length > 0);
      
      if (!hasOptions) {
        const optionsId = `options-${Date.now()}`;
        setMessages(prev => [
          ...prev,
          {
            role: "assistant",
            content: "I've generated creative project ideas based on your materials! Choose one to continue:",
            id: optionsId,
            projectOptions: workflowState.projectOptions,
          },
        ]);
        setAnimatedMessageIds(prev => new Set([...prev, optionsId]));
      }
    }
  }, [workflowState.needsSelection, workflowState.selectionType, workflowState.projectOptions.length]);

  // Handle workflow concept selection - Add concepts to messages
  useEffect(() => {
    if (workflowState.needsSelection && workflowState.selectionType === 'concept' && workflowState.concepts.length > 0) {
      const hasConcepts = messages.some(m => m.concepts && m.concepts.length > 0);
      
      if (!hasConcepts) {
        const conceptsId = `concepts-${Date.now()}`;
        setMessages(prev => [
          ...prev,
          {
            role: "assistant",
            content: "Here are 3 concept visualizations for your project! Choose your favorite:",
            id: conceptsId,
            concepts: workflowState.concepts,
          },
        ]);
        setAnimatedMessageIds(prev => new Set([...prev, conceptsId]));
      }
    }
  }, [workflowState.needsSelection, workflowState.selectionType, workflowState.concepts.length]);

  const handleExampleClick = (text: string) => {
    setPrompt(text);
  };

  if (isChatMode) {
    // Chat Interface
    return (
      <div className="min-h-screen bg-[#161924] flex flex-col overflow-hidden font-menlo">
        {/* Header */}
        <header
          className="w-full bg-[#161924] pt-6 pb-4 pl-10 border-b border-[#2A3142] transition-opacity duration-1000"
          style={{
            opacity: pageLoaded ? 1 : 0,
          }}
        >
          <Link href="/poc">
            <Image
              src="/logo_text.svg"
              alt="Orbit"
              width={80}
              height={27}
              className="opacity-90 cursor-pointer hover:opacity-100 transition-opacity"
            />
          </Link>
        </header>

        {/* Chat Container */}
        <div
          className="flex-1 flex flex-col max-w-8xl px-16 mx-auto w-full py-8 transition-opacity duration-1000"
          style={{
            opacity: pageLoaded ? 1 : 0,
          }}
        >
          {/* Messages Area - This is the grown textarea transformed */}
          <div
            className="bg-[#232937] border-[0.5px] border-[#4ade80] p-6 overflow-y-auto"
            style={{
              height:
                animationPhase >= 7
                  ? "calc(100vh - 280px)"
                  : "calc(100vh - 200px)",
              transition: "height 300ms ease-out",
            }}
          >
            <div className="space-y-4">
              {messages.map((message) => {
                const shouldAnimate = animatedMessageIds.has(message.id);
                return (
                  <div key={message.id}>
                    <div
                      className={`flex ${
                        message.role === "user"
                          ? "justify-end"
                          : "justify-start"
                      }`}
                    >
                      <div
                        className={`max-w-[70%] px-4 py-3 rounded-lg ${
                          message.role === "user"
                            ? "bg-[#4ade80] text-black"
                            : "bg-[#2A3142] text-white"
                        }`}
                        style={
                          shouldAnimate
                            ? {
                                animation:
                                  "popIn 0.5s cubic-bezier(0.68, -0.55, 0.265, 1.55) forwards",
                              }
                            : undefined
                        }
                      >
                        {message.content}
                      </div>
                    </div>

                    {/* Render Ingredients if present */}
                    {message.ingredients && message.ingredients.length > 0 && (
                      <div className="mt-4 space-y-4">
                        {/* Ingredients Section */}
                        <div className="bg-[#1a2030] border-[0.5px] border-[#3a4560] rounded-lg p-4">
                          <h3 className="text-[#4ade80] text-lg font-semibold mb-3">
                            📦 Extracted Materials
                          </h3>
                          <div className="space-y-2">
                            {message.ingredients.map((ingredient, idx) => (
                              <div
                                key={idx}
                                className="bg-[#232937] rounded p-3 border-[0.5px] border-[#2A3142]"
                              >
                                <div className="flex items-start justify-between">
                                  <div className="flex-1">
                                    <span className="text-white font-medium">
                                      {ingredient.name || "Unknown"}
                                    </span>
                                    <div className="text-sm text-gray-400 mt-1 flex flex-wrap gap-3">
                                      <span>
                                        Material: {ingredient.material || "N/A"}
                                      </span>
                                      {ingredient.size && (
                                        <span>Size: {ingredient.size}</span>
                                      )}
                                      {ingredient.category && (
                                        <span>Category: {ingredient.category}</span>
                                      )}
                                    </div>
                                  </div>
                                  <span
                                    className={`text-xs px-2 py-1 rounded ml-2 ${
                                      ingredient.confidence >= 0.8
                                        ? "bg-green-900 text-green-200"
                                        : ingredient.confidence >= 0.6
                                        ? "bg-yellow-900 text-yellow-200"
                                        : "bg-red-900 text-red-200"
                                    }`}
                                  >
                                    {Math.round(ingredient.confidence * 100)}%
                                  </span>
                                </div>
                              </div>
                            ))}
                          </div>
                        </div>

                        {/* Clarifying Questions - Always show if needsClarification is true */}
                        {message.needsClarification && (
                          <div className="bg-yellow-900/20 border-[0.5px] border-yellow-700/50 rounded-lg p-4 mt-2">
                            <h3 className="text-yellow-400 text-lg font-semibold mb-2">
                              ❓ Please Answer
                            </h3>
                            {message.clarifyingQuestions && message.clarifyingQuestions.length > 0 ? (
                              <ul className="space-y-2">
                                {message.clarifyingQuestions.map((question, idx) => (
                                  <li key={idx} className="text-yellow-200 text-sm">
                                    • {question}
                                  </li>
                                ))}
                              </ul>
                            ) : (
                              <p className="text-yellow-200 text-sm">Please provide the requested information in the input below.</p>
                            )}
                          </div>
                        )}
                      </div>
                    )}

                    {/* Render Project Options if present */}
                    {message.projectOptions && message.projectOptions.length > 0 && (
                      <div className="mt-4">
                        <div className="grid grid-cols-1 gap-3">
                          {message.projectOptions.map((option) => (
                            <div
                              key={option.option_id}
                              onClick={() => handleOptionSelect(option.option_id)}
                              className="bg-[#1a2030] border-[0.5px] border-[#3a4560] hover:border-[#4ade80] rounded-lg p-4 cursor-pointer transition-all hover:scale-[1.02]"
                              style={{ animation: "fadeIn 0.5s ease-out forwards" }}
                            >
                              <div className="flex items-start justify-between mb-2">
                                <h4 className="text-white font-semibold text-lg">{option.title}</h4>
                                {option.difficulty_level && (
                                  <span className={`text-xs px-2 py-1 rounded ${
                                    option.difficulty_level === 'beginner' ? 'bg-green-900 text-green-200' :
                                    option.difficulty_level === 'intermediate' ? 'bg-yellow-900 text-yellow-200' :
                                    'bg-red-900 text-red-200'
                                  }`}>
                                    {option.difficulty_level}
                                  </span>
                                )}
                              </div>
                              <p className="text-gray-400 text-sm mb-3">{option.description}</p>
                              <div className="flex flex-wrap gap-3 text-xs text-gray-400 mb-2">
                                {option.estimated_time && <span>⏱️ {option.estimated_time}</span>}
                                {option.materials_used && <span>🔧 {option.materials_used.length} materials</span>}
                                {option.tools_required && option.tools_required.length > 0 && (
                                  <span>🛠️ {option.tools_required.slice(0, 2).join(', ')}</span>
                                )}
                              </div>
                              {option.construction_steps && option.construction_steps.length > 0 && (
                                <div className="text-xs text-gray-500 mt-2">
                                  <strong>{option.construction_steps.length} steps</strong> • Innovation: {Math.round((option.innovation_score || 0) * 100)}%
                                </div>
                              )}
                            </div>
                          ))}
                        </div>
                      </div>
                    )}

                    {/* Render Concept Images if present */}
                    {message.concepts && message.concepts.length > 0 && (
                      <div className="mt-4">
                        <div className="grid grid-cols-3 gap-4">
                          {message.concepts.map((concept) => (
                            <div
                              key={concept.concept_id}
                              onClick={() => handleConceptSelect(concept.concept_id)}
                              className="bg-[#1a2030] border-[0.5px] border-[#3a4560] hover:border-[#4ade80] rounded-lg overflow-hidden cursor-pointer transition-all hover:scale-[1.05]"
                              style={{ animation: "fadeIn 0.5s ease-out forwards" }}
                            >
                              {concept.image_url && (
                                <div className="w-full h-48 bg-[#232937] flex items-center justify-center">
                                  <img src={concept.image_url} alt={concept.title} className="w-full h-full object-cover" />
                                </div>
                              )}
                              <div className="p-3">
                                <h4 className="text-white font-medium text-sm">{concept.title}</h4>
                                {concept.description && (
                                  <p className="text-gray-400 text-xs mt-1">{concept.description}</p>
                                )}
                              </div>
                            </div>
                          ))}
                        </div>
                      </div>
                    )}
                  </div>
                );
              })}
              
              {/* Loading Indicator */}
              {workflowState.isLoading && (
                <div className="flex justify-start">
                  <div className="max-w-[70%] px-4 py-3 rounded-lg bg-[#2A3142] text-white">
                    <div className="flex items-center gap-3">
                      <div className="flex space-x-1">
                        <div className="w-2 h-2 bg-[#4ade80] rounded-full animate-bounce" style={{ animationDelay: '0ms' }}></div>
                        <div className="w-2 h-2 bg-[#4ade80] rounded-full animate-bounce" style={{ animationDelay: '150ms' }}></div>
                        <div className="w-2 h-2 bg-[#4ade80] rounded-full animate-bounce" style={{ animationDelay: '300ms' }}></div>
                      </div>
                      <span className="text-sm text-gray-300">
                        {workflowState.loadingMessage || 'Processing...'}
                      </span>
                    </div>
                  </div>
                </div>
              )}
              
              <div ref={messagesEndRef} />
            </div>
          </div>

          {/* Chat Input */}
          <div
            className="mt-4 transition-all duration-500 ease-out"
            style={{
              transform:
                animationPhase >= 7 ? "translateY(0)" : "translateY(200px)",
              opacity: animationPhase >= 7 ? 1 : 0,
              pointerEvents: animationPhase >= 7 ? "auto" : "none",
            }}
          >
            <div className="relative">
              <textarea
                value={chatInput}
                onChange={(e) => setChatInput(e.target.value)}
                onKeyDown={(e) => {
                  if (e.key === "Enter" && !e.shiftKey) {
                    e.preventDefault();
                    handleSendMessage();
                  }
                }}
                placeholder="Continue the conversation..."
                className="w-full bg-[#232937] text-white text-base border-[0.5px] border-[#4ade80] p-4 pr-14 resize-none focus:outline-none focus:border-[#3bc970] transition-colors placeholder:text-[#B1AFAF] placeholder:font-menlo rounded"
                rows={2}
              />
              <button
                onClick={handleSendMessage}
<<<<<<< HEAD
                disabled={!chatInput.trim() || workflowState.isLoading}
                className="px-8 py-4 bg-[#4ade80] hover:bg-[#3bc970] disabled:bg-gray-600 disabled:cursor-not-allowed text-black font-semibold transition-colors uppercase rounded"
              >
                {workflowState.isLoading ? (
                  <span className="flex items-center gap-2">
                    <div className="w-4 h-4 border-2 border-black border-t-transparent rounded-full animate-spin"></div>
                    Processing
                  </span>
                ) : (
                  'Send'
                )}
=======
                disabled={!chatInput.trim()}
                className="absolute right-3 bottom-3 p-2 bg-[#4ade80] hover:bg-[#3bc970] disabled:bg-gray-600 disabled:cursor-not-allowed rounded transition-colors"
                aria-label="Send message"
              >
                <svg
                  xmlns="http://www.w3.org/2000/svg"
                  viewBox="0 0 24 24"
                  fill="currentColor"
                  className="w-5 h-5 text-black"
                >
                  <path d="M3.478 2.405a.75.75 0 00-.926.94l2.432 7.905H13.5a.75.75 0 010 1.5H4.984l-2.432 7.905a.75.75 0 00.926.94 60.519 60.519 0 0018.445-8.986.75.75 0 000-1.218A60.517 60.517 0 003.478 2.405z" />
                </svg>
>>>>>>> 78df0d9f
              </button>
            </div>
          </div>
        </div>
      </div>
    );
  }

  // Initial Form UI
  return (
    <div className="min-h-screen bg-[#161924] overflow-hidden font-menlo">
      {/* Header */}
      <header
        className="w-full bg-[#161924] pt-6 pb-4 pl-10 border-b border-[#2A3142] transition-opacity duration-1000"
        style={{
          opacity: pageLoaded ? 1 : 0,
        }}
      >
        <Link href="/poc">
          <Image
            src="/logo_text.svg"
            alt="Orbit"
            width={80}
            height={27}
            className="opacity-90 cursor-pointer hover:opacity-100 transition-opacity"
          />
        </Link>
      </header>

      <div
        className="mx-auto transition-all duration-500 ease-out"
        style={{
          maxWidth: animationPhase >= 3 ? "100%" : "var(--max-width-8xl)",
          paddingLeft: animationPhase >= 3 ? "4rem" : "4rem",
          paddingRight: animationPhase >= 3 ? "4rem" : "4rem",
          paddingTop: animationPhase >= 3 ? "2rem" : "4rem",
          paddingBottom: animationPhase >= 3 ? "0" : "0",
          opacity: pageLoaded ? 1 : 0,
          transition: "all 1000ms ease-out",
        }}
      >
        {/* Title */}
        <div className="overflow-hidden">
          <h1
            className="text-3xl text-white mb-2 transition-all duration-500 ease-out"
            style={{
              transform:
                animationPhase >= 2 ? "translateY(-150%)" : "translateY(0)",
              opacity: animationPhase >= 2 ? 0 : 1,
            }}
          >
            Turn Waste into Products
          </h1>
          <h2 className="text-[#67B68B] text-base mt-2 mb-4 font-mono">
            Describe your waste material
          </h2>
        </div>

        {/* Input Section */}
        <div
          className="transition-all duration-500 ease-out"
          style={{
            marginTop: animationPhase >= 3 ? "0" : "3rem",
            marginBottom: animationPhase >= 3 ? "0" : "2rem",
            transform:
              animationPhase >= 3 ? "translateY(-50px)" : "translateY(0)",
          }}
        >
          <div className="relative placeholder:text-[#B1AFAF] placeholder:font-menlo placeholder:tracking-widest">
            <textarea
              value={prompt}
              onChange={(e) => setPrompt(e.target.value)}
              onKeyDown={(e) => {
                if (e.key === "Enter" && e.ctrlKey) {
                  handleGenerate();
                }
              }}
              placeholder={
                animationPhase < 3
                  ? "Describe what you want to make and what materials you have."
                  : ""
              }
              style={{
                height: animationPhase >= 4 ? "60vh" : "10rem",
                transition: "height 800ms cubic-bezier(0.4, 0, 0.2, 1)",
              }}
              className="w-full bg-[#232937] text-white text-base border-[0.5px] p-5 resize-none focus:outline-none border-[#4ade80] placeholder:text-[#B1AFAF]"
            />
          </div>
        </div>

        {/* Generate Button */}
        <div className="overflow-hidden mb-20">
          <div
            className="transition-all duration-500 ease-out"
            style={{
              transform:
                animationPhase >= 1 ? "translateY(150%)" : "translateY(0)",
              opacity: animationPhase >= 1 ? 0 : 1,
            }}
          >
            <button
              onClick={handleGenerate}
              disabled={!prompt.trim() || isGenerating}
              className="w-full bg-[#4ade80] hover:bg-[#3bc970] disabled:bg-gray-600 disabled:cursor-not-allowed text-black py-3 transition-all duration-300 uppercase text-base"
            >
              {isGenerating ? "GENERATING..." : "GENERATE"}
            </button>
          </div>
        </div>
      </div>

      {/* Examples Section */}
      <div className="overflow-hidden">
        <div
          className="max-w-8xl px-16 mx-auto pb-16 transition-all duration-500 ease-out"
          style={{
            transform:
              animationPhase >= 1 ? "translateY(100%)" : "translateY(0)",
            opacity: animationPhase >= 1 ? 0 : pageLoaded ? 1 : 0,
            transition:
              pageLoaded && animationPhase === 0
                ? "opacity 1000ms ease-out"
                : "all 500ms ease-out",
          }}
        >
          <h2 className="text-[#67B68B] text-base mb-4 font-mono">
            Try these examples
          </h2>
          <div className="flex justify-between">
            {presets.map((example, index) => (
              <div key={index} onClick={() => handleExampleClick(example.text)}>
                <PresetCard
                  title={example.title}
                  description={example.description}
                  image={example.icon}
                />
              </div>
            ))}
          </div>
        </div>
      </div>
    </div>
  );
}<|MERGE_RESOLUTION|>--- conflicted
+++ resolved
@@ -603,7 +603,6 @@
               />
               <button
                 onClick={handleSendMessage}
-<<<<<<< HEAD
                 disabled={!chatInput.trim() || workflowState.isLoading}
                 className="px-8 py-4 bg-[#4ade80] hover:bg-[#3bc970] disabled:bg-gray-600 disabled:cursor-not-allowed text-black font-semibold transition-colors uppercase rounded"
               >
@@ -615,20 +614,6 @@
                 ) : (
                   'Send'
                 )}
-=======
-                disabled={!chatInput.trim()}
-                className="absolute right-3 bottom-3 p-2 bg-[#4ade80] hover:bg-[#3bc970] disabled:bg-gray-600 disabled:cursor-not-allowed rounded transition-colors"
-                aria-label="Send message"
-              >
-                <svg
-                  xmlns="http://www.w3.org/2000/svg"
-                  viewBox="0 0 24 24"
-                  fill="currentColor"
-                  className="w-5 h-5 text-black"
-                >
-                  <path d="M3.478 2.405a.75.75 0 00-.926.94l2.432 7.905H13.5a.75.75 0 010 1.5H4.984l-2.432 7.905a.75.75 0 00.926.94 60.519 60.519 0 0018.445-8.986.75.75 0 000-1.218A60.517 60.517 0 003.478 2.405z" />
-                </svg>
->>>>>>> 78df0d9f
               </button>
             </div>
           </div>
